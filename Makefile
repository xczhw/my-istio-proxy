--- conflicted
+++ resolved
@@ -34,11 +34,7 @@
 PATH := /usr/lib/llvm-7/bin:$(PATH)
 
 build:
-<<<<<<< HEAD
-	PATH=$(PATH) CC=$(CC) CXX=$(CXX) bazel $(BAZEL_STARTUP_ARGS) build $(BAZEL_BUILD_ARGS) //...
-=======
 	PATH=$(PATH) CC=$(CC) CXX=$(CXX) bazel $(BAZEL_STARTUP_ARGS) build $(BAZEL_BUILD_ARGS) $(BAZEL_TARGETS)
->>>>>>> 8ddb2aab
 	@bazel shutdown
 
 # Build only envoy - fast
@@ -51,17 +47,6 @@
 	@bazel shutdown
 
 test:
-<<<<<<< HEAD
-	PATH=$(PATH) CC=$(CC) CXX=$(CXX) bazel $(BAZEL_STARTUP_ARGS) test $(BAZEL_TEST_ARGS) //...
-	@bazel shutdown
-
-test_asan:
-	PATH=$(PATH) CC=$(CC) CXX=$(CXX) bazel $(BAZEL_STARTUP_ARGS) test $(BAZEL_TEST_ARGS) --config=clang-asan //...
-	@bazel shutdown
-
-test_tsan:
-	PATH=$(PATH) CC=$(CC) CXX=$(CXX) bazel $(BAZEL_STARTUP_ARGS) test $(BAZEL_TEST_ARGS) --config=clang-tsan //...
-=======
 	PATH=$(PATH) CC=$(CC) CXX=$(CXX) bazel $(BAZEL_STARTUP_ARGS) test $(BAZEL_TEST_ARGS) $(BAZEL_TARGETS)
 	@bazel shutdown
 
@@ -71,7 +56,6 @@
 
 test_tsan:
 	PATH=$(PATH) CC=$(CC) CXX=$(CXX) bazel $(BAZEL_STARTUP_ARGS) test $(BAZEL_TEST_ARGS) --config=clang-tsan -- $(BAZEL_TARGETS) $(SANITIZER_EXCLUSIONS)
->>>>>>> 8ddb2aab
 	@bazel shutdown
 
 check:
